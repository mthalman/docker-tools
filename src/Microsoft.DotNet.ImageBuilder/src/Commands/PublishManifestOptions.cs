// Licensed to the .NET Foundation under one or more agreements.
// The .NET Foundation licenses this file to you under the MIT license.
// See the LICENSE file in the project root for more information.

using System.CommandLine;

namespace Microsoft.DotNet.ImageBuilder.Commands
{
    public class PublishManifestOptions : DockerRegistryOptions, IFilterableOptions
    {
        protected override string CommandHelp => "Creates and publishes the manifest to the Docker Registry";

        public ManifestFilterOptions FilterOptions { get; } = new ManifestFilterOptions();

        public string ImageInfoPath { get; set; }

<<<<<<< HEAD
        public string ImageInfoOutputPath { get; set; }

=======
>>>>>>> fd421a19
        public PublishManifestOptions() : base()
        {
        }

        public override void DefineOptions(ArgumentSyntax syntax)
        {
            base.DefineOptions(syntax);

            FilterOptions.DefineOptions(syntax);
        }

        public override void DefineParameters(ArgumentSyntax syntax)
        {
            base.DefineParameters(syntax);

            string imageInfoPath = null;
            syntax.DefineParameter(
                "image-info-path",
                ref imageInfoPath,
                "Image info file path");
            ImageInfoPath = imageInfoPath;
<<<<<<< HEAD

            string imageInfoOutputPath = null;
            syntax.DefineParameter(
                "image-info-output-path",
                ref imageInfoOutputPath,
                "Path to output image info");
            ImageInfoOutputPath = imageInfoOutputPath;
=======
>>>>>>> fd421a19
        }
    }
}<|MERGE_RESOLUTION|>--- conflicted
+++ resolved
@@ -14,11 +14,6 @@
 
         public string ImageInfoPath { get; set; }
 
-<<<<<<< HEAD
-        public string ImageInfoOutputPath { get; set; }
-
-=======
->>>>>>> fd421a19
         public PublishManifestOptions() : base()
         {
         }
@@ -40,16 +35,6 @@
                 ref imageInfoPath,
                 "Image info file path");
             ImageInfoPath = imageInfoPath;
-<<<<<<< HEAD
-
-            string imageInfoOutputPath = null;
-            syntax.DefineParameter(
-                "image-info-output-path",
-                ref imageInfoOutputPath,
-                "Path to output image info");
-            ImageInfoOutputPath = imageInfoOutputPath;
-=======
->>>>>>> fd421a19
         }
     }
 }